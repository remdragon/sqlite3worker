--- conflicted
+++ resolved
@@ -23,10 +23,6 @@
 __author__ = "Shawn Lee"
 __email__ = "dashawn@gmail.com"
 __license__ = "MIT"
-<<<<<<< HEAD
-__version__ = "1.1.4"
-=======
-__version__ = 1.1.5
->>>>>>> 99e5c730
+__version__ = "1.1.5"
 
 from sqlite3worker import Sqlite3Worker